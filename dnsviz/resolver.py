--- conflicted
+++ resolved
@@ -19,28 +19,18 @@
 # with DNSViz.  If not, see <http://www.gnu.org/licenses/>.
 #
 
-<<<<<<< HEAD
+from __future__ import unicode_literals
+
 import bisect
-=======
-from __future__ import unicode_literals
-
 import io
->>>>>>> c2f66fe0
 import random
 import threading
 import time
 
-<<<<<<< HEAD
-import query
-from ipaddr import IPAddr
-import response as Response
-import transport
-import util
-=======
 from . import query
 from .ipaddr import IPAddr
 from . import transport
->>>>>>> c2f66fe0
+from . util
 
 import dns.rdataclass, dns.exception, dns.message, dns.rcode, dns.resolver
 
